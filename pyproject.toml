--- conflicted
+++ resolved
@@ -1,13 +1,9 @@
 [project]
 name = "docuscope-ca-online"
 version = "0.4.0"
-description = "A desktop version of the DocuScope CA tool for analyzing text."
+description = "An online version of the Docuscope CA tool for analyzing text."
 readme = "README.md"
-<<<<<<< HEAD
-requires-python = ">=3.11,<3.12"
-=======
 requires-python = ">=3.11"
->>>>>>> 392a4a16
 keywords = ["nlp", "language"]
 authors = [
     { name = "David Brown", email = "dwb2@andrew.cmu.edu" }
@@ -49,8 +45,8 @@
 ]
 
 [project.urls]
-Documentation = "https://browndw.github.io/docuscope-docs/"
-Homepage = "https://github.com/browndw/docuscope-ca-desktop"
+Documentation = "https://browndw.github.io/docuscope-ca-online/"
+Homepage = "https://github.com/browndw/docuscope-ca-online"
 
 [build-system]
 requires = ["setuptools>=45", "setuptools-scm>=6.2", "wheel"]
@@ -67,71 +63,19 @@
 [tool.pytest.ini_options]
 minversion = "6.0"
 addopts = "-ra -q --strict-markers"
-testpaths = ["tests/test_desktop_build.py"]
+testpaths = ["tests"]
 markers = [
-    "desktop: marks tests as desktop-specific build tests",
-    "integration: marks tests as integration tests", 
+    "integration: marks tests as integration tests",
+    "streamlit: marks tests as streamlit UI tests",
     "slow: marks tests as slow running",
-    "build: marks tests that validate build process"
+    "ai: marks tests that require AI/LLM access"
 ]
 
 [project.optional-dependencies]
 test = [
     "pytest>=7.0.0",
-    "pytest-mock>=3.11.0",
+    "pytest-mock>=3.10.0",
     "pytest-asyncio>=0.21.0",
     "pytest-xdist>=3.0.0",
     "pytest-cov>=4.0.0"
-<<<<<<< HEAD
-]
-
-[tool.poetry]
-name = "docuscope-ca-desktop"
-version = "0.4.0"
-description = "A desktop version of the Docuscope CA tool for analyzing text."
-authors = ["David Brown <dwb2@andrew.cmu.edu>"]
-readme = "README.md"
-packages = [{include = "webapp"}]
-
-[tool.poetry.dependencies]
-python = ">=3.11,<3.12"
-Authlib = "1.5.2"
-docuscospacy = "0.3.6"
-google-cloud-firestore = "2.20.2"
-lingua-language-detector = "2.0.2"
-loguru = "0.7.3"
-kaleido = "0.2.1"
-matplotlib = "3.7.5"
-numpy = "1.26.4"
-openai = "1.66.5"
-pandas = "2.2.3"
-pandasai = "3.0.0b18"
-pandasai-openai = "0.1.5"
-plotly = "6.0.1"
-polars = "1.31.0"
-psutil = "7.0.0"
-python-docx = "1.1.2"
-RestrictedPython = "8.0.0"
-scikit-learn = "1.6.1"
-scipy = "1.10.1"
-seaborn = "0.12.2"
-spacy = "3.8.7"
-streamlit = "1.45.1"
-Unidecode = "1.3.8"
-XlsxWriter = "3.2.2"
-pydantic-settings = "^2.0.0"
-
-[tool.poetry.group.dev.dependencies]
-pytest = "^7.0.0"
-pytest-mock = "^3.10.0"
-pytest-asyncio = "^0.21.0"
-pytest-xdist = "^3.0.0"
-pytest-cov = "^4.0.0"
-pyinstaller = "^6.0.0"
-
-[tool.poetry.group.build.dependencies]
-git-cliff = "^2.3.0"
-pyinstaller = "^6.8.0"
-=======
-]
->>>>>>> 392a4a16
+]